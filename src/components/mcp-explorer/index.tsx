import React, { useEffect, useState, useCallback } from "react";
import { Tool, Prompt, Resource } from "@modelcontextprotocol/sdk/types.js";
import { ServerStatusSection } from "./ServerStatusSection";
import { ToolsList } from "./ToolsList";
import { PromptsList } from "./PromptsList";
import { ResourcesList } from "./ResourcesList";
import { getMcpTools, getMcpPrompts, getMcpResources } from "@/ipc/mcp/mcp-client";
import { McpApiGroup } from "@/lib/db/mcp-db";

import { SelectedEndpoint } from "@/lib/mcp/parser/extract-tools";
import { useMcpServerState } from "@/hooks/useMcpServerState";
import { ApiConfig, ApiConfigs } from "../mcp-builder/api-config";
import { Tabs, TabsContent, TabsList, TabsTrigger } from "@/components/ui/tabs";

interface McpExplorerProps {
  mcpId: string;
  mcpName: string;
  onAddEndpoints?: (apiId: string, endpoints: SelectedEndpoint[]) => void;
  onDeleteTool?: (toolName: string) => void;
  onDeleteAllTools?: () => void;
  onUpdateApiConfigs?: (apiConfigs: ApiConfigs) => void;
  onEditName?: (newName: string) => void;
  isExternal?: boolean;
  apiGroups?: Record<string, McpApiGroup>;
}

export const McpExplorer: React.FC<McpExplorerProps> = ({
  mcpId,
  mcpName,
  onAddEndpoints,
  onDeleteTool,
  onDeleteAllTools,
  onUpdateApiConfigs,
  onEditName,
  apiGroups,
  isExternal,
}) => {
  const { state, isLoading, error, refreshStatus } = useMcpServerState(mcpId);
  const [mcpTools, setMcpTools] = useState<Tool[]>([]);
  const [mcpPrompts, setMcpPrompts] = useState<Prompt[]>([]);
  const [mcpResources, setMcpResources] = useState<Resource[]>([]);
  const url =
    state?.transport && "url" in state.transport
      ? state.transport.url
      : undefined;

  const fetchMcpTools = useCallback(async () => {
    try {
      const response = await getMcpTools(mcpId);
      if (response.success && response.data) {
        setMcpTools(response.data);
      } else {
        console.error("Failed to fetch MCP tools:", response.message);
        setMcpTools([]);
      }
    } catch (err) {
      console.error("Failed to fetch MCP tools:", err);
      setMcpTools([]);
    }
  }, [mcpId]);

  const fetchMcpPrompts = useCallback(async () => {
    try {
      const response = await getMcpPrompts(mcpId);
      if (response.success && response.data) {
        setMcpPrompts(response.data);
      } else {
        console.error("Failed to fetch MCP prompts:", response.message);
        setMcpPrompts([]);
      }
    } catch (err) {
      console.error("Failed to fetch MCP prompts:", err);
      setMcpPrompts([]);
    }
  }, [mcpId]);

  const fetchMcpResources = useCallback(async () => {
    try {
      const response = await getMcpResources(mcpId);
      if (response.success && response.data) {
        setMcpResources(response.data);
      } else {
        console.error("Failed to fetch MCP resources:", response.message);
        setMcpResources([]);
      }
    } catch (err) {
      console.error("Failed to fetch MCP resources:", err);
      setMcpResources([]);
    }
  }, [mcpId]);

  // Enhanced refresh function that refreshes status, tools, prompts, and resources
  const handleRefreshStatus = useCallback(async () => {
    await refreshStatus();
    await Promise.all([
      fetchMcpTools(),
      fetchMcpPrompts(),
      fetchMcpResources(),
    ]);
  }, [refreshStatus, fetchMcpTools, fetchMcpPrompts, fetchMcpResources]);

  useEffect(() => {
    Promise.all([
      fetchMcpTools(),
      fetchMcpPrompts(),
      fetchMcpResources(),
    ]);
  }, [fetchMcpTools, fetchMcpPrompts, fetchMcpResources, apiGroups]);

  if (isLoading) return null;

  return (
    <div className="space-y-6">
      <ServerStatusSection
        status={state?.status || "stopped"}
        url={url || undefined}
        error={error}
        serverName={mcpName}
        refreshStatus={handleRefreshStatus}
        mcpId={mcpId}
        isExternal={isExternal}
        onEditName={onEditName}
      />

      {onUpdateApiConfigs && (
        <ApiConfig apiGroups={apiGroups} onSave={onUpdateApiConfigs} />
      )}

      {state?.status === "running" && (
<<<<<<< HEAD
        <Tabs defaultValue="tools" className="w-full">
          <TabsList className="grid w-full grid-cols-3">
            <TabsTrigger value="tools">Tools ({mcpTools.length})</TabsTrigger>
            <TabsTrigger value="prompts">
              Prompts ({mcpPrompts.length})
            </TabsTrigger>
            <TabsTrigger value="resources">
              Resources ({mcpResources.length})
            </TabsTrigger>
          </TabsList>
          <TabsContent value="tools" className="mt-4">
            <ToolsList
              tools={mcpTools}
              mcpId={mcpId}
              onAddEndpoints={onAddEndpoints}
              onDeleteTool={onDeleteTool}
              onDeleteAllTools={onDeleteAllTools}
            />
          </TabsContent>
          <TabsContent value="prompts" className="mt-4">
            <PromptsList prompts={mcpPrompts} mcpId={mcpId} />
          </TabsContent>
          <TabsContent value="resources" className="mt-4">
            <ResourcesList resources={mcpResources} mcpId={mcpId} />
          </TabsContent>
        </Tabs>
=======
        <ToolsList
          tools={mcpTools}
          mcpId={mcpId}
          onAddEndpoints={onAddEndpoints}
          onDeleteTool={onDeleteTool}
          onDeleteAllTools={onDeleteAllTools}
          refreshStatus={handleRefreshStatus}
        />
>>>>>>> 88b50583
      )}
    </div>
  );
};<|MERGE_RESOLUTION|>--- conflicted
+++ resolved
@@ -127,7 +127,6 @@
       )}
 
       {state?.status === "running" && (
-<<<<<<< HEAD
         <Tabs defaultValue="tools" className="w-full">
           <TabsList className="grid w-full grid-cols-3">
             <TabsTrigger value="tools">Tools ({mcpTools.length})</TabsTrigger>
@@ -145,6 +144,7 @@
               onAddEndpoints={onAddEndpoints}
               onDeleteTool={onDeleteTool}
               onDeleteAllTools={onDeleteAllTools}
+              refreshStatus={handleRefreshStatus}
             />
           </TabsContent>
           <TabsContent value="prompts" className="mt-4">
@@ -154,16 +154,6 @@
             <ResourcesList resources={mcpResources} mcpId={mcpId} />
           </TabsContent>
         </Tabs>
-=======
-        <ToolsList
-          tools={mcpTools}
-          mcpId={mcpId}
-          onAddEndpoints={onAddEndpoints}
-          onDeleteTool={onDeleteTool}
-          onDeleteAllTools={onDeleteAllTools}
-          refreshStatus={handleRefreshStatus}
-        />
->>>>>>> 88b50583
       )}
     </div>
   );
