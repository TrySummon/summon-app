--- conflicted
+++ resolved
@@ -23,22 +23,8 @@
   GET_MCP_PROMPT_CHANNEL,
   GET_MCP_RESOURCES_CHANNEL,
   READ_MCP_RESOURCE_CHANNEL,
-  SUBSCRIBE_MCP_RESOURCE_CHANNEL,
-  UNSUBSCRIBE_MCP_RESOURCE_CHANNEL,
 } from "./mcp-channels";
-<<<<<<< HEAD
-import { 
-  callMcpTool, 
-  getMcpTools, 
-  getMcpPrompts, 
-  getMcpPrompt, 
-  getMcpResources, 
-  readMcpResource, 
-  subscribeMcpResource, 
-  unsubscribeMcpResource 
-} from "./mcp-tools";
-=======
->>>>>>> 856fb71f
+
 import { mcpDb, McpSubmitData } from "@/lib/db/mcp-db";
 import type { SummonTool } from "@/lib/mcp/tools/types";
 import {
@@ -63,6 +49,8 @@
 import { McpServerState } from "@/lib/mcp/state";
 import log from "electron-log/main";
 import { workspaceDb } from "@/lib/db/workspace-db";
+import { getMcpPrompt, getMcpPrompts } from "@/lib/mcp/prompts/fetcher";
+import { getMcpResources, readMcpResource } from "@/lib/mcp/resources/fetcher";
 
 export function registerMcpListeners() {
   // Create a new MCP configuration
@@ -572,13 +560,7 @@
   // Read MCP resource
   ipcMain.handle(
     READ_MCP_RESOURCE_CHANNEL,
-    async (
-      _,
-      {
-        mcpId,
-        uri,
-      }: { mcpId: string; uri: string },
-    ) => {
+    async (_, { mcpId, uri }: { mcpId: string; uri: string }) => {
       try {
         const result = await readMcpResource(mcpId, uri);
         return {
@@ -587,60 +569,6 @@
         };
       } catch (error) {
         log.error(`Error reading MCP resource:`, error);
-        return {
-          success: false,
-          message:
-            error instanceof Error ? error.message : "Unknown error occurred",
-        };
-      }
-    },
-  );
-
-  // Subscribe to MCP resource updates
-  ipcMain.handle(
-    SUBSCRIBE_MCP_RESOURCE_CHANNEL,
-    async (
-      _,
-      {
-        mcpId,
-        uri,
-      }: { mcpId: string; uri: string },
-    ) => {
-      try {
-        const result = await subscribeMcpResource(mcpId, uri);
-        return {
-          success: true,
-          data: result,
-        };
-      } catch (error) {
-        log.error(`Error subscribing to MCP resource:`, error);
-        return {
-          success: false,
-          message:
-            error instanceof Error ? error.message : "Unknown error occurred",
-        };
-      }
-    },
-  );
-
-  // Unsubscribe from MCP resource updates
-  ipcMain.handle(
-    UNSUBSCRIBE_MCP_RESOURCE_CHANNEL,
-    async (
-      _,
-      {
-        mcpId,
-        uri,
-      }: { mcpId: string; uri: string },
-    ) => {
-      try {
-        const result = await unsubscribeMcpResource(mcpId, uri);
-        return {
-          success: true,
-          data: result,
-        };
-      } catch (error) {
-        log.error(`Error unsubscribing from MCP resource:`, error);
         return {
           success: false,
           message:
